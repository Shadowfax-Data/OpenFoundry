--- conflicted
+++ resolved
@@ -13,7 +13,6 @@
     container_exists,
     create_docker_container,
     remove_docker_container,
-    start_docker_container,
     stop_docker_container,
 )
 from openfoundry.models.apps import App
@@ -204,7 +203,6 @@
         initialization_data={},
         container_name=container_name,
         workspace_dir=workspace_dir,
-        auto_remove=True,
         working_dir="/workspace",
         command=command,
     )
@@ -217,57 +215,4 @@
     logger.info(
         f"App {app_id} deployed successfully with container {container_id} on http://localhost:{app.deployment_port}"
     )
-
-<<<<<<< HEAD
-    except Exception as e:
-        logger.error(f"Failed to deploy app {app_id}: {str(e)}")
-        raise HTTPException(
-            status_code=status.HTTP_500_INTERNAL_SERVER_ERROR,
-            detail=f"Failed to deploy app: {str(e)}",
-        )
-
-
-@router.post("/apps/{app_id}/resume", status_code=status.HTTP_200_OK)
-def resume_app_deployment(app_id: uuid.UUID, request: Request):
-    """Resume an app deployment by starting its existing Docker container."""
-    db: Session = request.state.db
-
-    # Get the specific non-deleted app
-    app = db.query(App).filter(App.id == app_id, App.deleted_on.is_(None)).first()
-
-    if not app:
-        raise HTTPException(
-            status_code=status.HTTP_404_NOT_FOUND,
-            detail=f"App with id {app_id} not found",
-        )
-
-    # Check if the app has a deployment_port (meaning it was previously deployed)
-    if app.deployment_port is None:
-        raise HTTPException(
-            status_code=status.HTTP_400_BAD_REQUEST,
-            detail=f"App {app_id} has not been deployed yet",
-        )
-
-    # Container name
-    container_name = app.get_container_name()
-
-    # Start the existing Docker container
-    container_id, port_mappings = start_docker_container(container_name)
-
-    # Extract the app port from port mappings
-    app_port = port_mappings.get("8501/tcp")
-    if not app_port:
-        raise RuntimeError("App port (8501/tcp) is required but not assigned")
-
-    # Update the deployment port in case it changed
-    app.deployment_port = app_port
-    db.commit()
-    db.refresh(app)
-
-    logger.info(
-        f"App {app_id} resumed successfully with container {container_id} on port {app_port}"
-    )
-
-=======
->>>>>>> 85797448
     return AppModel.model_validate(app)