--- conflicted
+++ resolved
@@ -19,11 +19,8 @@
 class ConnectionType(enum.Enum):
     SNOWFLAKE = "snowflake"
     DATABRICKS = "databricks"
-<<<<<<< HEAD
     POSTGRES = "postgres"
-=======
     CLICKHOUSE = "clickhouse"
->>>>>>> e750a086
 
 
 class Connection(Base):
