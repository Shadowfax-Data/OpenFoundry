import { createAsyncThunk, createSlice, PayloadAction } from "@reduxjs/toolkit";

import { generateColorFromText } from "@/lib/utils";
import { ConnectionsState } from "@/store/types";
import {
  BigQueryConnectionCreate,
  BigQueryConnectionUpdate,
  ClickhouseConnectionCreate,
  ClickhouseConnectionUpdate,
  Connection,
  ConnectionFromAPI,
  DatabricksConnectionCreate,
  DatabricksConnectionUpdate,
  PostgresConnectionCreate,
  PostgresConnectionUpdate,
  SnowflakeConnectionCreate,
  SnowflakeConnectionUpdate,
} from "@/types/api";

// Helper function to transform backend connection to frontend connection
const transformConnectionFromAPI = (
  apiConnection: ConnectionFromAPI,
): Connection => {
  return {
    ...apiConnection,
    color: generateColorFromText(apiConnection.name),
  };
};

// Async thunk for fetching connections
export const fetchConnections = createAsyncThunk(
  "connections/fetchConnections",
  async (_, { rejectWithValue }) => {
    try {
      const response = await fetch("/api/connections");
      if (!response.ok) {
        throw new Error(`HTTP error! status: ${response.status}`);
      }
      const apiConnections: ConnectionFromAPI[] = await response.json();
      return apiConnections.map(transformConnectionFromAPI);
    } catch (error) {
      return rejectWithValue(
        error instanceof Error ? error.message : "Failed to fetch connections",
      );
    }
  },
);

// Async thunk for creating a new snowflake connection
export const createSnowflakeConnection = createAsyncThunk(
  "connections/createSnowflakeConnection",
  async (connectionData: SnowflakeConnectionCreate, { rejectWithValue }) => {
    try {
      const response = await fetch("/api/connections/snowflake", {
        method: "POST",
        headers: {
          "Content-Type": "application/json",
        },
        body: JSON.stringify(connectionData),
      });

      if (!response.ok) {
        const errorData = await response.json();
        throw new Error(errorData.detail || "Failed to create connection");
      }

      const apiConnection: ConnectionFromAPI = await response.json();
      return transformConnectionFromAPI(apiConnection);
    } catch (error) {
      return rejectWithValue(
        error instanceof Error ? error.message : "Failed to create connection",
      );
    }
  },
);

// Async thunk for updating a snowflake connection
export const updateSnowflakeConnection = createAsyncThunk(
  "connections/updateSnowflakeConnection",
  async (
    {
      connectionId,
      connectionData,
    }: { connectionId: string; connectionData: SnowflakeConnectionUpdate },
    { rejectWithValue },
  ) => {
    try {
      const response = await fetch(
        `/api/connections/snowflake/${connectionId}`,
        {
          method: "PUT",
          headers: {
            "Content-Type": "application/json",
          },
          body: JSON.stringify(connectionData),
        },
      );

      if (!response.ok) {
        const errorData = await response.json();
        throw new Error(errorData.detail || "Failed to update connection");
      }

      const apiConnection: ConnectionFromAPI = await response.json();
      return transformConnectionFromAPI(apiConnection);
    } catch (error) {
      return rejectWithValue(
        error instanceof Error ? error.message : "Failed to update connection",
      );
    }
  },
);

// Async thunk for creating a new databricks connection
export const createDatabricksConnection = createAsyncThunk(
  "connections/createDatabricksConnection",
  async (connectionData: DatabricksConnectionCreate, { rejectWithValue }) => {
    try {
      const response = await fetch("/api/connections/databricks", {
        method: "POST",
        headers: {
          "Content-Type": "application/json",
        },
        body: JSON.stringify(connectionData),
      });

      if (!response.ok) {
        const errorData = await response.json();
        throw new Error(errorData.detail || "Failed to create connection");
      }

      const apiConnection: ConnectionFromAPI = await response.json();
      return transformConnectionFromAPI(apiConnection);
    } catch (error) {
      return rejectWithValue(
        error instanceof Error ? error.message : "Failed to create connection",
      );
    }
  },
);

// Async thunk for updating a databricks connection
export const updateDatabricksConnection = createAsyncThunk(
  "connections/updateDatabricksConnection",
  async (
    {
      connectionId,
      connectionData,
    }: { connectionId: string; connectionData: DatabricksConnectionUpdate },
    { rejectWithValue },
  ) => {
    try {
      const response = await fetch(
        `/api/connections/databricks/${connectionId}`,
        {
          method: "PUT",
          headers: {
            "Content-Type": "application/json",
          },
          body: JSON.stringify(connectionData),
        },
      );

      if (!response.ok) {
        const errorData = await response.json();
        throw new Error(errorData.detail || "Failed to update connection");
      }

      const apiConnection: ConnectionFromAPI = await response.json();
      return transformConnectionFromAPI(apiConnection);
    } catch (error) {
      return rejectWithValue(
        error instanceof Error ? error.message : "Failed to update connection",
      );
    }
  },
);

// Async thunk for creating a new clickhouse connection
export const createClickhouseConnection = createAsyncThunk(
  "connections/createClickhouseConnection",
  async (connectionData: ClickhouseConnectionCreate, { rejectWithValue }) => {
    try {
      const response = await fetch("/api/connections/clickhouse", {
        method: "POST",
        headers: {
          "Content-Type": "application/json",
        },
        body: JSON.stringify(connectionData),
      });

      if (!response.ok) {
        const errorData = await response.json();
        throw new Error(errorData.detail || "Failed to create connection");
      }

      const apiConnection: ConnectionFromAPI = await response.json();
      return transformConnectionFromAPI(apiConnection);
    } catch (error) {
      return rejectWithValue(
        error instanceof Error ? error.message : "Failed to create connection",
      );
    }
  },
);

// Async thunk for updating a clickhouse connection
export const updateClickhouseConnection = createAsyncThunk(
  "connections/updateClickhouseConnection",
  async (
    {
      connectionId,
      connectionData,
    }: { connectionId: string; connectionData: ClickhouseConnectionUpdate },
    { rejectWithValue },
  ) => {
    try {
      const response = await fetch(
        `/api/connections/clickhouse/${connectionId}`,
        {
          method: "PUT",
          headers: {
            "Content-Type": "application/json",
          },
          body: JSON.stringify(connectionData),
        },
      );

      if (!response.ok) {
        const errorData = await response.json();
        throw new Error(errorData.detail || "Failed to update connection");
      }

      const apiConnection: ConnectionFromAPI = await response.json();
      return transformConnectionFromAPI(apiConnection);
    } catch (error) {
      return rejectWithValue(
        error instanceof Error ? error.message : "Failed to update connection",
      );
    }
  },
);

<<<<<<< HEAD
// Async thunk for creating a new bigquery connection
export const createBigQueryConnection = createAsyncThunk(
  "connections/createBigQueryConnection",
  async (connectionData: BigQueryConnectionCreate, { rejectWithValue }) => {
    try {
      const response = await fetch("/api/connections/bigquery", {
=======
// Async thunk for creating a new postgres connection
export const createPostgresConnection = createAsyncThunk(
  "connections/createPostgresConnection",
  async (connectionData: PostgresConnectionCreate, { rejectWithValue }) => {
    try {
      const response = await fetch("/api/connections/postgres", {
>>>>>>> 16a50db1
        method: "POST",
        headers: {
          "Content-Type": "application/json",
        },
        body: JSON.stringify(connectionData),
      });

      if (!response.ok) {
        const errorData = await response.json();
        throw new Error(errorData.detail || "Failed to create connection");
      }

      const apiConnection: ConnectionFromAPI = await response.json();
      return transformConnectionFromAPI(apiConnection);
    } catch (error) {
      return rejectWithValue(
        error instanceof Error ? error.message : "Failed to create connection",
      );
    }
  },
);

<<<<<<< HEAD
// Async thunk for updating a bigquery connection
export const updateBigQueryConnection = createAsyncThunk(
  "connections/updateBigQueryConnection",
=======
// Async thunk for updating a postgres connection
export const updatePostgresConnection = createAsyncThunk(
  "connections/updatePostgresConnection",
>>>>>>> 16a50db1
  async (
    {
      connectionId,
      connectionData,
<<<<<<< HEAD
    }: { connectionId: string; connectionData: BigQueryConnectionUpdate },
=======
    }: { connectionId: string; connectionData: PostgresConnectionUpdate },
>>>>>>> 16a50db1
    { rejectWithValue },
  ) => {
    try {
      const response = await fetch(
<<<<<<< HEAD
        `/api/connections/bigquery/${connectionId}`,
=======
        `/api/connections/postgres/${connectionId}`,
>>>>>>> 16a50db1
        {
          method: "PUT",
          headers: {
            "Content-Type": "application/json",
          },
          body: JSON.stringify(connectionData),
        },
      );

      if (!response.ok) {
        const errorData = await response.json();
        throw new Error(errorData.detail || "Failed to update connection");
      }

      const apiConnection: ConnectionFromAPI = await response.json();
      return transformConnectionFromAPI(apiConnection);
    } catch (error) {
      return rejectWithValue(
        error instanceof Error ? error.message : "Failed to update connection",
      );
    }
  },
);

// Async thunk for deleting a connection
export const deleteConnection = createAsyncThunk(
  "connections/deleteConnection",
  async (connectionId: string, { rejectWithValue, getState }) => {
    try {
      // We need to know the type to hit the correct endpoint.
      const state = getState() as { connections: ConnectionsState };
      const connection = state.connections.connections.find(
        (c) => c.id === connectionId,
      );

      if (!connection) {
        throw new Error("Connection not found in state");
      }

      const response = await fetch(
        `/api/connections/${connection.type.toLowerCase()}/${connectionId}`,
        {
          method: "DELETE",
        },
      );

      if (!response.ok) {
        const errorData = await response.json();
        throw new Error(errorData.detail || `Failed to delete connection`);
      }

      return connectionId;
    } catch (error) {
      return rejectWithValue(
        error instanceof Error ? error.message : "Failed to delete connection",
      );
    }
  },
);

const initialState: ConnectionsState = {
  connections: [],
  loading: false,
  error: null,
  searchQuery: "",
  sortBy: "recent",
};

const connectionsSlice = createSlice({
  name: "connections",
  initialState,
  reducers: {
    setSearchQuery: (state, action: PayloadAction<string>) => {
      state.searchQuery = action.payload;
    },
    setSortBy: (state, action: PayloadAction<"recent" | "name">) => {
      state.sortBy = action.payload;
    },
    clearError: (state) => {
      state.error = null;
    },
  },
  extraReducers: (builder) => {
    builder
      // Fetch connections
      .addCase(fetchConnections.pending, (state) => {
        state.loading = true;
        state.error = null;
      })
      .addCase(fetchConnections.fulfilled, (state, action) => {
        state.loading = false;
        state.connections = action.payload;
      })
      .addCase(fetchConnections.rejected, (state, action) => {
        state.loading = false;
        state.error =
          (action.payload as string) || "Failed to fetch connections";
      })
      // Create snowflake connection
      .addCase(createSnowflakeConnection.pending, (state) => {
        state.loading = true;
        state.error = null;
      })
      .addCase(createSnowflakeConnection.fulfilled, (state, action) => {
        state.loading = false;
        state.connections.unshift(action.payload);
      })
      .addCase(createSnowflakeConnection.rejected, (state, action) => {
        state.loading = false;
        state.error =
          (action.payload as string) || "Failed to create connection";
      })
      // Create databricks connection
      .addCase(createDatabricksConnection.pending, (state) => {
        state.loading = true;
        state.error = null;
      })
      .addCase(createDatabricksConnection.fulfilled, (state, action) => {
        state.loading = false;
        state.connections.unshift(action.payload);
      })
      .addCase(createDatabricksConnection.rejected, (state, action) => {
        state.loading = false;
        state.error =
          (action.payload as string) || "Failed to create connection";
      })
      // Update snowflake connection
      .addCase(updateSnowflakeConnection.pending, (state) => {
        state.loading = true;
        state.error = null;
      })
      .addCase(updateSnowflakeConnection.fulfilled, (state, action) => {
        state.loading = false;
        const index = state.connections.findIndex(
          (c) => c.id === action.payload.id,
        );
        if (index !== -1) {
          state.connections[index] = action.payload;
        }
      })
      .addCase(updateSnowflakeConnection.rejected, (state, action) => {
        state.loading = false;
        state.error =
          (action.payload as string) || "Failed to update connection";
      })
      // Update databricks connection
      .addCase(updateDatabricksConnection.pending, (state) => {
        state.loading = true;
        state.error = null;
      })
      .addCase(updateDatabricksConnection.fulfilled, (state, action) => {
        state.loading = false;
        const index = state.connections.findIndex(
          (c) => c.id === action.payload.id,
        );
        if (index !== -1) {
          state.connections[index] = action.payload;
        }
      })
      .addCase(updateDatabricksConnection.rejected, (state, action) => {
        state.loading = false;
        state.error =
          (action.payload as string) || "Failed to update connection";
      })
      // Create clickhouse connection
      .addCase(createClickhouseConnection.pending, (state) => {
        state.loading = true;
        state.error = null;
      })
      .addCase(createClickhouseConnection.fulfilled, (state, action) => {
        state.loading = false;
        state.connections.unshift(action.payload);
      })
      .addCase(createClickhouseConnection.rejected, (state, action) => {
        state.loading = false;
        state.error =
          (action.payload as string) || "Failed to create connection";
      })
      // Update clickhouse connection
      .addCase(updateClickhouseConnection.pending, (state) => {
        state.loading = true;
        state.error = null;
      })
      .addCase(updateClickhouseConnection.fulfilled, (state, action) => {
        state.loading = false;
        const index = state.connections.findIndex(
          (c) => c.id === action.payload.id,
        );
        if (index !== -1) {
          state.connections[index] = action.payload;
        }
      })
      .addCase(updateClickhouseConnection.rejected, (state, action) => {
        state.loading = false;
        state.error =
          (action.payload as string) || "Failed to update connection";
      })
      // Create postgres connection
      .addCase(createPostgresConnection.pending, (state) => {
        state.loading = true;
        state.error = null;
      })
      .addCase(createPostgresConnection.fulfilled, (state, action) => {
        state.loading = false;
        state.connections.unshift(action.payload);
      })
      .addCase(createPostgresConnection.rejected, (state, action) => {
        state.loading = false;
        state.error =
          (action.payload as string) || "Failed to create connection";
      })
      // Update postgres connection
      .addCase(updatePostgresConnection.pending, (state) => {
        state.loading = true;
        state.error = null;
      })
      .addCase(updatePostgresConnection.fulfilled, (state, action) => {
        state.loading = false;
        const index = state.connections.findIndex(
          (c) => c.id === action.payload.id,
        );
        if (index !== -1) {
          state.connections[index] = action.payload;
        }
      })
      .addCase(updatePostgresConnection.rejected, (state, action) => {
        state.loading = false;
        state.error =
          (action.payload as string) || "Failed to update connection";
      })
      // Delete connection
      .addCase(deleteConnection.pending, (state) => {
        // We could set a specific loading state for the card, but for now global is fine
        state.loading = true;
        state.error = null;
      })
      .addCase(deleteConnection.fulfilled, (state, action) => {
        state.loading = false;
        state.connections = state.connections.filter(
          (c) => c.id !== action.payload,
        );
      })
      .addCase(deleteConnection.rejected, (state, action) => {
        state.loading = false;
        state.error =
          (action.payload as string) || "Failed to delete connection";
      });
  },
});

export const {
  setSearchQuery: setConnectionsSearchQuery,
  setSortBy: setConnectionsSortBy,
  clearError: clearConnectionsError,
} = connectionsSlice.actions;

export default connectionsSlice.reducer;<|MERGE_RESOLUTION|>--- conflicted
+++ resolved
@@ -241,21 +241,12 @@
   },
 );
 
-<<<<<<< HEAD
-// Async thunk for creating a new bigquery connection
-export const createBigQueryConnection = createAsyncThunk(
-  "connections/createBigQueryConnection",
-  async (connectionData: BigQueryConnectionCreate, { rejectWithValue }) => {
-    try {
-      const response = await fetch("/api/connections/bigquery", {
-=======
 // Async thunk for creating a new postgres connection
 export const createPostgresConnection = createAsyncThunk(
   "connections/createPostgresConnection",
   async (connectionData: PostgresConnectionCreate, { rejectWithValue }) => {
     try {
       const response = await fetch("/api/connections/postgres", {
->>>>>>> 16a50db1
         method: "POST",
         headers: {
           "Content-Type": "application/json",
@@ -278,33 +269,19 @@
   },
 );
 
-<<<<<<< HEAD
-// Async thunk for updating a bigquery connection
-export const updateBigQueryConnection = createAsyncThunk(
-  "connections/updateBigQueryConnection",
-=======
 // Async thunk for updating a postgres connection
 export const updatePostgresConnection = createAsyncThunk(
   "connections/updatePostgresConnection",
->>>>>>> 16a50db1
   async (
     {
       connectionId,
       connectionData,
-<<<<<<< HEAD
-    }: { connectionId: string; connectionData: BigQueryConnectionUpdate },
-=======
     }: { connectionId: string; connectionData: PostgresConnectionUpdate },
->>>>>>> 16a50db1
     { rejectWithValue },
   ) => {
     try {
       const response = await fetch(
-<<<<<<< HEAD
-        `/api/connections/bigquery/${connectionId}`,
-=======
         `/api/connections/postgres/${connectionId}`,
->>>>>>> 16a50db1
         {
           method: "PUT",
           headers: {
@@ -324,6 +301,66 @@
     } catch (error) {
       return rejectWithValue(
         error instanceof Error ? error.message : "Failed to update connection",
+      );
+    }
+  },
+);
+
+// Async thunk for updating a bigquery connection
+export const updateBigQueryConnection = createAsyncThunk(
+  "connections/updateBigQueryConnection",
+  async (
+    {
+      connectionId,
+      connectionData,
+    }: { connectionId: string; connectionData: BigQueryConnectionUpdate },
+    { rejectWithValue },
+  ) => {
+    try {
+      const response = await fetch(
+        `/api/connections/bigquery/${connectionId}`,
+        {
+          method: "PUT",
+          headers: {
+            "Content-Type": "application/json",
+          },
+          body: JSON.stringify(connectionData),
+        },
+      );
+      if (!response.ok) {
+        const errorData = await response.json();
+        throw new Error(errorData.detail || "Failed to update connection");
+      }
+      const apiConnection: ConnectionFromAPI = await response.json();
+      return transformConnectionFromAPI(apiConnection);
+    } catch (error) {
+      return rejectWithValue(
+        error instanceof Error ? error.message : "Failed to update connection",
+      );
+    }
+  },
+);
+
+export const createBigQueryConnection = createAsyncThunk(
+  "connections/createBigQueryConnection",
+  async (connectionData: BigQueryConnectionCreate, { rejectWithValue }) => {
+    try {
+      const response = await fetch("/api/connections/bigquery", {
+        method: "POST",
+        headers: {
+          "Content-Type": "application/json",
+        },
+        body: JSON.stringify(connectionData),
+      });
+      if (!response.ok) {
+        const errorData = await response.json();
+        throw new Error(errorData.detail || "Failed to create connection");
+      }
+      const apiConnection: ConnectionFromAPI = await response.json();
+      return transformConnectionFromAPI(apiConnection);
+    } catch (error) {
+      return rejectWithValue(
+        error instanceof Error ? error.message : "Failed to create connection",
       );
     }
   },
@@ -535,6 +572,39 @@
         state.error =
           (action.payload as string) || "Failed to update connection";
       })
+      // Update bigquery connection
+      .addCase(updateBigQueryConnection.pending, (state) => {
+        state.loading = true;
+        state.error = null;
+      })
+      .addCase(updateBigQueryConnection.fulfilled, (state, action) => {
+        state.loading = false;
+        const index = state.connections.findIndex(
+          (c) => c.id === action.payload.id,
+        );
+        if (index !== -1) {
+          state.connections[index] = action.payload;
+        }
+      })
+      .addCase(updateBigQueryConnection.rejected, (state, action) => {
+        state.loading = false;
+        state.error =
+          (action.payload as string) || "Failed to update connection";
+      })
+      // Create bigquery connection
+      .addCase(createBigQueryConnection.pending, (state) => {
+        state.loading = true;
+        state.error = null;
+      })
+      .addCase(createBigQueryConnection.fulfilled, (state, action) => {
+        state.loading = false;
+        state.connections.unshift(action.payload);
+      })
+      .addCase(createBigQueryConnection.rejected, (state, action) => {
+        state.loading = false;
+        state.error =
+          (action.payload as string) || "Failed to create connection";
+      })
       // Delete connection
       .addCase(deleteConnection.pending, (state) => {
         // We could set a specific loading state for the card, but for now global is fine
