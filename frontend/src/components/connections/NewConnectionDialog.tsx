import {
  SiClickhouse,
  SiDatabricks,
<<<<<<< HEAD
  SiGooglecloud,
=======
  SiPostgresql,
>>>>>>> 16a50db1
  SiSnowflake,
} from "@icons-pack/react-simple-icons";
import { useNavigate } from "react-router";

import {
  Dialog,
  DialogContent,
  DialogDescription,
  DialogHeader,
  DialogTitle,
  DialogTrigger,
} from "@/components/ui/dialog";

interface NewConnectionDialogProps {
  children: React.ReactNode;
}

export function NewConnectionDialog({ children }: NewConnectionDialogProps) {
  const navigate = useNavigate();

  return (
    <Dialog>
      <DialogTrigger asChild>{children}</DialogTrigger>
      <DialogContent showCloseButton={false}>
        <DialogHeader>
          <DialogTitle>Add New Connection</DialogTitle>
          <DialogDescription>
            Select a connection type to add.
          </DialogDescription>
        </DialogHeader>
        <div className="grid gap-2">
          <div
            className="p-4 border rounded-md cursor-pointer hover:bg-muted"
            onClick={() => navigate("/connections/snowflake/new")}
          >
            <div className="flex items-center gap-3">
              <SiSnowflake className="text-blue-500" />
              <div>
                <span className="font-semibold">Snowflake</span>
                <p className="text-sm text-muted-foreground">
                  Connect to a Snowflake data warehouse.
                </p>
              </div>
            </div>
          </div>
          <div
            className="p-4 border rounded-md cursor-pointer hover:bg-muted"
            onClick={() => navigate("/connections/bigquery/new")}
          >
            <div className="flex items-center gap-3">
              <SiGooglecloud className="text-[#4c8bf5]" />
              <div>
                <span className="font-semibold">BigQuery</span>
                <p className="text-sm text-muted-foreground">
                  Connect to a BigQuery data warehouse.
                </p>
              </div>
            </div>
          </div>
          <div
            className="p-4 border rounded-md cursor-pointer hover:bg-muted"
            onClick={() => navigate("/connections/databricks/new")}
          >
            <div className="flex items-center gap-3">
              <SiDatabricks className="text-orange-500" />
              <div>
                <span className="font-semibold">Databricks</span>
                <p className="text-sm text-muted-foreground">
                  Connect to a Databricks SQL warehouse.
                </p>
              </div>
            </div>
          </div>
          <div
            className="p-4 border rounded-md cursor-pointer hover:bg-muted"
            onClick={() => navigate("/connections/clickhouse/new")}
          >
            <div className="flex items-center gap-3">
              <SiClickhouse className="text-yellow-400" />
              <div>
                <span className="font-semibold">ClickHouse</span>
                <p className="text-sm text-muted-foreground">
                  Connect to a ClickHouse data warehouse.
                </p>
              </div>
            </div>
          </div>
          <div
            className="p-4 border rounded-md cursor-pointer hover:bg-muted"
            onClick={() => navigate("/connections/postgres/new")}
          >
            <div className="flex items-center gap-3">
              <SiPostgresql className="text-blue-600" />
              <div>
                <span className="font-semibold">PostgreSQL</span>
                <p className="text-sm text-muted-foreground">
                  Connect to a PostgreSQL database.
                </p>
              </div>
            </div>
          </div>
        </div>
      </DialogContent>
    </Dialog>
  );
}<|MERGE_RESOLUTION|>--- conflicted
+++ resolved
@@ -1,11 +1,8 @@
 import {
   SiClickhouse,
   SiDatabricks,
-<<<<<<< HEAD
   SiGooglecloud,
-=======
   SiPostgresql,
->>>>>>> 16a50db1
   SiSnowflake,
 } from "@icons-pack/react-simple-icons";
 import { useNavigate } from "react-router";
