import {
  SiClickhouse,
  SiDatabricks,
<<<<<<< HEAD
  SiGooglecloud,
=======
  SiPostgresql,
>>>>>>> 16a50db1
  SiSnowflake,
} from "@icons-pack/react-simple-icons";
import { Database, FilePenLine, MoreVertical, Trash2 } from "lucide-react";

import { Button } from "@/components/ui/button";
import {
  DropdownMenu,
  DropdownMenuContent,
  DropdownMenuItem,
  DropdownMenuSeparator,
  DropdownMenuTrigger,
} from "@/components/ui/dropdown-menu";
import { Connection } from "@/types/api";

interface ConnectionCardProps {
  connection: Connection;
  onEdit: (connectionId: string) => void;
  onDelete: (connectionId: string) => void;
}

export function ConnectionCard({
  connection,
  onEdit,
  onDelete,
}: ConnectionCardProps) {
  const getIconForType = (type: string) => {
    switch (type.toLowerCase()) {
      case "snowflake":
        return <SiSnowflake className="h-6 w-6" />;
      case "databricks":
        return <SiDatabricks className="h-6 w-6" />;
      case "clickhouse":
        return <SiClickhouse className="h-6 w-6" />;
<<<<<<< HEAD
      case "bigquery":
        return <SiGooglecloud className="h-6 w-6" />;
=======
      case "postgres":
        return <SiPostgresql className="h-6 w-6" />;
>>>>>>> 16a50db1
      default:
        return <Database className="h-6 w-6" />;
    }
  };

  return (
    <div className="rounded-lg border bg-card text-card-foreground shadow-sm hover:shadow-md transition-shadow">
      <div className="p-6">
        <div className="flex items-start justify-between mb-4">
          <div
            className={`h-12 w-12 rounded-lg ${connection.color} flex items-center justify-center text-white`}
          >
            {getIconForType(connection.type)}
          </div>
          <DropdownMenu>
            <DropdownMenuTrigger asChild>
              <Button variant="ghost" size="sm">
                <MoreVertical className="h-4 w-4" />
              </Button>
            </DropdownMenuTrigger>
            <DropdownMenuContent align="end">
              <DropdownMenuItem
                onClick={() => onEdit(connection.id)}
                className="cursor-pointer"
              >
                <FilePenLine className="h-4 w-4 mr-2" />
                Edit
              </DropdownMenuItem>
              <DropdownMenuSeparator />
              <DropdownMenuItem
                onClick={() => onDelete(connection.id)}
                variant="destructive"
                className="cursor-pointer"
              >
                <Trash2 className="h-4 w-4 mr-2" />
                Delete
              </DropdownMenuItem>
            </DropdownMenuContent>
          </DropdownMenu>
        </div>

        <div className="mb-4">
          <h3 className="font-semibold text-lg mb-1">{connection.name}</h3>
          <p className="text-sm text-muted-foreground capitalize">
            {connection.type}
          </p>
        </div>

        <div className="flex items-center justify-end">
          <Button
            variant="outline"
            size="sm"
            onClick={() => onEdit(connection.id)}
          >
            Edit
          </Button>
        </div>
      </div>
    </div>
  );
}<|MERGE_RESOLUTION|>--- conflicted
+++ resolved
@@ -1,11 +1,8 @@
 import {
   SiClickhouse,
   SiDatabricks,
-<<<<<<< HEAD
   SiGooglecloud,
-=======
   SiPostgresql,
->>>>>>> 16a50db1
   SiSnowflake,
 } from "@icons-pack/react-simple-icons";
 import { Database, FilePenLine, MoreVertical, Trash2 } from "lucide-react";
@@ -39,13 +36,10 @@
         return <SiDatabricks className="h-6 w-6" />;
       case "clickhouse":
         return <SiClickhouse className="h-6 w-6" />;
-<<<<<<< HEAD
       case "bigquery":
         return <SiGooglecloud className="h-6 w-6" />;
-=======
       case "postgres":
         return <SiPostgresql className="h-6 w-6" />;
->>>>>>> 16a50db1
       default:
         return <Database className="h-6 w-6" />;
     }
