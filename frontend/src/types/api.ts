// Backend API response type
export interface AppFromAPI {
  id: string; // UUID from backend
  name: string;
  created_on: string; // ISO datetime string
  updated_on: string; // ISO datetime string
  deleted_on: string | null; // ISO datetime string
  deployment_port: number | null; // Port where the app is deployed
  connections: ConnectionFromAPI[]; // List of connected connections
}

// Frontend app type with computed UI properties
export interface App extends AppFromAPI {
  // Computed/derived properties for UI
  color: string;
  lastModified: string; // Human-readable format
}

// App Agent Session types
export interface AppAgentSessionFromAPI {
  id: string; // UUID from backend
  app_id: string; // UUID from backend
  version: number;
  status: "active" | "stopped";
  created_on: string; // ISO datetime string
  app_port: number;
  port: number;
  container_id: string;
}

// API request types
export interface CreateAppRequest {
  name: string;
  connection_ids: string[];
}

// Backend API response type for connections
export interface ConnectionFromAPI {
  id: string;
  name: string;
  type: string;
}

// Frontend connection type with computed UI properties
export interface Connection extends ConnectionFromAPI {
  // Computed/derived properties for UI
  color: string;
}

export interface SnowflakeConnectionCreate {
  name: string;
  account: string;
  user: string;
  role: string;
  database: string;
  warehouse: string;
  schema: string;
  private_key: string;
}

export interface SnowflakeConnectionUpdate {
  name?: string;
  account?: string;
  user?: string;
  role?: string;
  database?: string;
  warehouse?: string;
  schema?: string;
  private_key?: string;
}

export interface SnowflakeConnectionModel {
  id: string;
  name: string;
  account: string;
  user: string;
  role: string;
  database: string;
  warehouse: string;
  schema: string;
  type: string;
  private_key: string;
}

export interface DatabricksConnectionCreate {
  name: string;
  host: string;
  http_path: string;
  access_token: string;
  database?: string;
  schema?: string;
}

export interface DatabricksConnectionUpdate {
  name?: string;
  host?: string;
  http_path?: string;
  access_token?: string;
  database?: string;
  schema?: string;
}

export interface DatabricksConnectionModel {
  id: string;
  name: string;
  host: string;
  http_path: string;
  access_token: string;
  database?: string;
  schema?: string;
  type: string;
}

export interface ClickhouseConnectionCreate {
  name: string;
  host: string;
  port: number;
  username: string;
  password: string;
  database: string;
}

export interface ClickhouseConnectionUpdate {
  name?: string;
  host?: string;
  port?: number;
  username?: string;
  password?: string;
  database?: string;
}

export interface ClickhouseConnectionModel {
  id: string;
  name: string;
  host: string;
  port: number;
  username: string;
  password: string;
  database: string;
  type: string;
}

<<<<<<< HEAD
export interface BigQueryConnectionCreate {
  name: string;
  service_account_key: string;
  project_id: string;
  dataset_id?: string; // Make optional
}

export interface BigQueryConnectionUpdate {
  name?: string;
  service_account_key?: string;
  project_id?: string;
  dataset_id?: string;
}

export interface BigQueryConnectionModel {
  id: string;
  name: string;
  service_account_key: string;
  project_id: string;
  dataset_id?: string; // Make optional
  type: string;
=======
export interface PostgresConnectionModel {
  id: string;
  name: string;
  host: string;
  port: number;
  user: string;
  password: string;
  database: string;
  schema: string;
  type: string;
}

export interface PostgresConnectionCreate {
  name: string;
  host: string;
  port: number;
  user: string;
  password: string;
  database: string;
  schema: string;
}

export interface PostgresConnectionUpdate {
  name?: string;
  host?: string;
  port?: number;
  user?: string;
  password?: string;
  database?: string;
  schema?: string;
>>>>>>> 16a50db1
}<|MERGE_RESOLUTION|>--- conflicted
+++ resolved
@@ -140,19 +140,16 @@
   type: string;
 }
 
-<<<<<<< HEAD
 export interface BigQueryConnectionCreate {
   name: string;
   service_account_key: string;
   project_id: string;
-  dataset_id?: string; // Make optional
 }
 
 export interface BigQueryConnectionUpdate {
   name?: string;
   service_account_key?: string;
   project_id?: string;
-  dataset_id?: string;
 }
 
 export interface BigQueryConnectionModel {
@@ -160,9 +157,8 @@
   name: string;
   service_account_key: string;
   project_id: string;
-  dataset_id?: string; // Make optional
   type: string;
-=======
+}
 export interface PostgresConnectionModel {
   id: string;
   name: string;
@@ -193,5 +189,4 @@
   password?: string;
   database?: string;
   schema?: string;
->>>>>>> 16a50db1
 }